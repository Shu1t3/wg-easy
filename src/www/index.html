--- conflicted
+++ resolved
@@ -511,15 +511,8 @@
 
     <p v-cloak class="text-center m-10 text-gray-300 text-xs">{{$t("madeBy")}} <a target="_blank" class="hover:underline"
         href="https://emilenijssen.nl/?ref=wg-easy">Emile Nijssen</a> · <a class="hover:underline"
-<<<<<<< HEAD
         href="https://github.com/sponsors/WeeJeWel" target="_blank">{{$t("donate")}}</a> · <a class="hover:underline"
-        href="https://github.com/weejewel/wg-easy" target="_blank">GitHub</a></p>
-=======
-        href="https://github.com/sponsors/WeeJeWel" target="_blank">Donate</a> · <a class="hover:underline"
         href="https://github.com/wg-easy/wg-easy" target="_blank">GitHub</a></p>
->>>>>>> 1e6e8d25
-
-
   </div>
 
   <script src="./js/vendor/vue.min.js"></script>
