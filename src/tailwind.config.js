/** @type {import('tailwindcss').Config} */

'use strict';

module.exports = {
  darkMode: 'media',
  content: ['./www/**/*.{html,js}'],
<<<<<<< HEAD
  plugins: [
    function addDisabledClass({ addUtilities }) {
      const newUtilities = {
        '.inactive': {
          opacity: '0.25',
          cursor: 'default',
        },
      };
      addUtilities(newUtilities);
    },
  ],
=======
  theme: {
    screens: {
      xxs: '450px',
      xs: '576px',
      sm: '640px',
      md: '768px',
      lg: '1024px',
      xl: '1280px',
      '2xl': '1536px',
    },
  },
>>>>>>> 04e6f50a
};<|MERGE_RESOLUTION|>--- conflicted
+++ resolved
@@ -5,19 +5,6 @@
 module.exports = {
   darkMode: 'media',
   content: ['./www/**/*.{html,js}'],
-<<<<<<< HEAD
-  plugins: [
-    function addDisabledClass({ addUtilities }) {
-      const newUtilities = {
-        '.inactive': {
-          opacity: '0.25',
-          cursor: 'default',
-        },
-      };
-      addUtilities(newUtilities);
-    },
-  ],
-=======
   theme: {
     screens: {
       xxs: '450px',
@@ -29,5 +16,15 @@
       '2xl': '1536px',
     },
   },
->>>>>>> 04e6f50a
+  plugins: [
+    function addDisabledClass({ addUtilities }) {
+      const newUtilities = {
+        '.inactive': {
+          opacity: '0.25',
+          cursor: 'default',
+        },
+      },
+      addUtilities(newUtilities);
+    },
+  ],
 };